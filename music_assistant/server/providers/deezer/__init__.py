--- conflicted
+++ resolved
@@ -224,38 +224,22 @@
     async def get_library_artists(self) -> AsyncGenerator[Artist, None]:
         """Retrieve all library artists from Deezer."""
         async for artist in await self.client.get_user_artists():
-<<<<<<< HEAD
             yield self.parse_artist(artist=artist)
-=======
-            yield await self.parse_artist(artist=artist)
->>>>>>> 1161c018
 
     async def get_library_albums(self) -> AsyncGenerator[Album, None]:
         """Retrieve all library albums from Deezer."""
         async for album in await self.client.get_user_albums():
-<<<<<<< HEAD
             yield self.parse_album(album=album)
-=======
-            yield await self.parse_album(album=album)
->>>>>>> 1161c018
 
     async def get_library_playlists(self) -> AsyncGenerator[Playlist, None]:
         """Retrieve all library playlists from Deezer."""
         async for playlist in await self.client.get_user_playlists():
-<<<<<<< HEAD
             yield self.parse_playlist(playlist=playlist)
-=======
-            yield await self.parse_playlist(playlist=playlist)
->>>>>>> 1161c018
 
     async def get_library_tracks(self) -> AsyncGenerator[Track, None]:
         """Retrieve all library tracks from Deezer."""
         async for track in await self.client.get_user_tracks():
-<<<<<<< HEAD
             yield self.parse_track(track=track, user_country=self.gw_client.user_country)
-=======
-            yield await self.parse_track(track=track, user_country=self.gw_client.user_country)
->>>>>>> 1161c018
 
     async def get_artist(self, prov_artist_id: str) -> Artist:
         """Get full artist details by id."""
@@ -586,7 +570,6 @@
         self, query: str, user_country: str, limit: int = 5
     ) -> list[Track]:
         """Search for tracks and parse them."""
-<<<<<<< HEAD
         deezer_tracks = (await self.client.search(query=query))[:limit]
         return [self.parse_track(track, user_country) for track in deezer_tracks]
 
@@ -604,30 +587,11 @@
         """Search for playlists and parse them."""
         deezer_playlists = (await self.client.search_playlists(query=query))[:limit]
         return [self.parse_playlist(playlist=playlist) for playlist in deezer_playlists]
-=======
-        deezer_tracks = await self.client.search_track(query=query, limit=limit)
-        return [await self.parse_track(track, user_country) for track in deezer_tracks]
-
-    async def search_and_parse_artists(self, query: str, limit: int = 5) -> list[Artist]:
-        """Search for artists and parse them."""
-        deezer_artist = await self.client.search_artist(query=query, limit=limit)
-        return [await self.parse_artist(artist=artist) for artist in deezer_artist]
-
-    async def search_and_parse_albums(self, query: str, limit: int = 5) -> list[Album]:
-        """Search for album and parse them."""
-        deezer_albums = await self.client.search_album(query=query, limit=limit)
-        return [await self.parse_album(album=album) for album in deezer_albums]
-
-    async def search_and_parse_playlists(self, query: str, limit: int = 5) -> list[Playlist]:
-        """Search for playlists and parse them."""
-        deezer_playlists = await self.client.search_playlist(query=query, limit=limit)
-        return [await self.parse_playlist(playlist=playlist) for playlist in deezer_playlists]
->>>>>>> 1161c018
 
     ### OTHER PARSING FUNCTIONS ###
-    async def _get_album(self, track: deezer.Track) -> Album | None:
+    def _get_album(self, track: deezer.Track) -> Album | None:
         try:
-            return await self.parse_album(album=track.get_album())
+            return self.parse_album(album=track.get_album())
         except AttributeError:
             return None
 
